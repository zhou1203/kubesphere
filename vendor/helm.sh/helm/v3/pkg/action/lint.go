/*
Copyright The Helm Authors.

Licensed under the Apache License, Version 2.0 (the "License");
you may not use this file except in compliance with the License.
You may obtain a copy of the License at

    http://www.apache.org/licenses/LICENSE-2.0

Unless required by applicable law or agreed to in writing, software
distributed under the License is distributed on an "AS IS" BASIS,
WITHOUT WARRANTIES OR CONDITIONS OF ANY KIND, either express or implied.
See the License for the specific language governing permissions and
limitations under the License.
*/

package action

import (
	"io/ioutil"
	"os"
	"path/filepath"
	"strings"

	"github.com/pkg/errors"

	"helm.sh/helm/v3/pkg/chartutil"
	"helm.sh/helm/v3/pkg/lint"
	"helm.sh/helm/v3/pkg/lint/support"
)

// Lint is the action for checking that the semantics of a chart are well-formed.
//
// It provides the implementation of 'helm lint'.
type Lint struct {
	Strict        bool
	Namespace     string
	WithSubcharts bool
	Quiet         bool
}

// LintResult is the result of Lint
type LintResult struct {
	TotalChartsLinted int
	Messages          []support.Message
	Errors            []error
}

// NewLint creates a new Lint object with the given configuration.
func NewLint() *Lint {
	return &Lint{}
}

// Run executes 'helm Lint' against the given chart.
func (l *Lint) Run(paths []string, vals map[string]interface{}) *LintResult {
	lowestTolerance := support.ErrorSev
	if l.Strict {
		lowestTolerance = support.WarningSev
	}
	result := &LintResult{}
	for _, path := range paths {
		linter, err := lintChart(path, vals, l.Namespace, l.Strict)
		if err != nil {
			result.Errors = append(result.Errors, err)
			continue
		}

		result.Messages = append(result.Messages, linter.Messages...)
		result.TotalChartsLinted++
		for _, msg := range linter.Messages {
			if msg.Severity >= lowestTolerance {
				result.Errors = append(result.Errors, msg.Err)
			}
		}
	}
	return result
}

<<<<<<< HEAD
// HasWaringsOrErrors checks is LintResult has any warnings or errors
=======
// HasWarningsOrErrors checks is LintResult has any warnings or errors
>>>>>>> 06978f12
func HasWarningsOrErrors(result *LintResult) bool {
	for _, msg := range result.Messages {
		if msg.Severity > support.InfoSev {
			return true
		}
	}
	return false
}

func lintChart(path string, vals map[string]interface{}, namespace string, strict bool) (support.Linter, error) {
	var chartPath string
	linter := support.Linter{}

	if strings.HasSuffix(path, ".tgz") || strings.HasSuffix(path, ".tar.gz") {
		tempDir, err := ioutil.TempDir("", "helm-lint")
		if err != nil {
			return linter, errors.Wrap(err, "unable to create temp dir to extract tarball")
		}
		defer os.RemoveAll(tempDir)

		file, err := os.Open(path)
		if err != nil {
			return linter, errors.Wrap(err, "unable to open tarball")
		}
		defer file.Close()

		if err = chartutil.Expand(tempDir, file); err != nil {
			return linter, errors.Wrap(err, "unable to extract tarball")
		}

		files, err := os.ReadDir(tempDir)
		if err != nil {
			return linter, errors.Wrapf(err, "unable to read temporary output directory %s", tempDir)
		}
		if !files[0].IsDir() {
			return linter, errors.Errorf("unexpected file %s in temporary output directory %s", files[0].Name(), tempDir)
		}

		chartPath = filepath.Join(tempDir, files[0].Name())
	} else {
		chartPath = path
	}

	// Guard: Error out if this is not a chart.
	if _, err := os.Stat(filepath.Join(chartPath, "Chart.yaml")); err != nil {
		return linter, errors.Wrap(err, "unable to check Chart.yaml file in chart")
	}

	return lint.All(chartPath, vals, namespace, strict), nil
}<|MERGE_RESOLUTION|>--- conflicted
+++ resolved
@@ -76,11 +76,7 @@
 	return result
 }
 
-<<<<<<< HEAD
-// HasWaringsOrErrors checks is LintResult has any warnings or errors
-=======
 // HasWarningsOrErrors checks is LintResult has any warnings or errors
->>>>>>> 06978f12
 func HasWarningsOrErrors(result *LintResult) bool {
 	for _, msg := range result.Messages {
 		if msg.Severity > support.InfoSev {
