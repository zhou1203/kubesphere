/*
Copyright The Helm Authors.

Licensed under the Apache License, Version 2.0 (the "License");
you may not use this file except in compliance with the License.
You may obtain a copy of the License at

    http://www.apache.org/licenses/LICENSE-2.0

Unless required by applicable law or agreed to in writing, software
distributed under the License is distributed on an "AS IS" BASIS,
WITHOUT WARRANTIES OR CONDITIONS OF ANY KIND, either express or implied.
See the License for the specific language governing permissions and
limitations under the License.
*/

/*Package cli describes the operating environment for the Helm CLI.

Helm's environment encapsulates all of the service dependencies Helm has.
These dependencies are expressed as interfaces so that alternate implementations
(mocks, etc.) can be easily generated.
*/
package cli

import (
	"fmt"
	"os"
	"strconv"
	"strings"

	"github.com/spf13/pflag"
	"k8s.io/cli-runtime/pkg/genericclioptions"
	"k8s.io/client-go/rest"

	"helm.sh/helm/v3/pkg/helmpath"
)

// defaultMaxHistory sets the maximum number of releases to 0: unlimited
const defaultMaxHistory = 10

// defaultBurstLimit sets the default client-side throttling limit
const defaultBurstLimit = 100

// EnvSettings describes all of the environment settings.
type EnvSettings struct {
	namespace string
	config    *genericclioptions.ConfigFlags

	// KubeConfig is the path to the kubeconfig file
	KubeConfig string
	// KubeContext is the name of the kubeconfig context.
	KubeContext string
	// Bearer KubeToken used for authentication
	KubeToken string
	// Username to impersonate for the operation
	KubeAsUser string
	// Groups to impersonate for the operation, multiple groups parsed from a comma delimited list
	KubeAsGroups []string
	// Kubernetes API Server Endpoint for authentication
	KubeAPIServer string
	// Custom certificate authority file.
	KubeCaFile string
	// KubeInsecureSkipTLSVerify indicates if server's certificate will not be checked for validity.
	// This makes the HTTPS connections insecure
	KubeInsecureSkipTLSVerify bool
	// KubeTLSServerName overrides the name to use for server certificate validation.
	// If it is not provided, the hostname used to contact the server is used
	KubeTLSServerName string
	// Debug indicates whether or not Helm is running in Debug mode.
	Debug bool
	// RegistryConfig is the path to the registry config file.
	RegistryConfig string
	// RepositoryConfig is the path to the repositories file.
	RepositoryConfig string
	// RepositoryCache is the path to the repository cache directory.
	RepositoryCache string
	// PluginsDirectory is the path to the plugins directory.
	PluginsDirectory string
	// MaxHistory is the max release history maintained.
	MaxHistory int
	// BurstLimit is the default client-side throttling limit.
	BurstLimit int
}

func New() *EnvSettings {
	env := &EnvSettings{
<<<<<<< HEAD
		namespace:        os.Getenv("HELM_NAMESPACE"),
		MaxHistory:       envIntOr("HELM_MAX_HISTORY", defaultMaxHistory),
		KubeContext:      os.Getenv("HELM_KUBECONTEXT"),
		KubeToken:        os.Getenv("HELM_KUBETOKEN"),
		KubeAsUser:       os.Getenv("HELM_KUBEASUSER"),
		KubeAsGroups:     envCSV("HELM_KUBEASGROUPS"),
		KubeAPIServer:    os.Getenv("HELM_KUBEAPISERVER"),
		KubeCaFile:       os.Getenv("HELM_KUBECAFILE"),
		PluginsDirectory: envOr("HELM_PLUGINS", helmpath.DataPath("plugins")),
		RegistryConfig:   envOr("HELM_REGISTRY_CONFIG", helmpath.ConfigPath("registry/config.json")),
		RepositoryConfig: envOr("HELM_REPOSITORY_CONFIG", helmpath.ConfigPath("repositories.yaml")),
		RepositoryCache:  envOr("HELM_REPOSITORY_CACHE", helmpath.CachePath("repository")),
=======
		namespace:                 os.Getenv("HELM_NAMESPACE"),
		MaxHistory:                envIntOr("HELM_MAX_HISTORY", defaultMaxHistory),
		KubeContext:               os.Getenv("HELM_KUBECONTEXT"),
		KubeToken:                 os.Getenv("HELM_KUBETOKEN"),
		KubeAsUser:                os.Getenv("HELM_KUBEASUSER"),
		KubeAsGroups:              envCSV("HELM_KUBEASGROUPS"),
		KubeAPIServer:             os.Getenv("HELM_KUBEAPISERVER"),
		KubeCaFile:                os.Getenv("HELM_KUBECAFILE"),
		KubeTLSServerName:         os.Getenv("HELM_KUBETLS_SERVER_NAME"),
		KubeInsecureSkipTLSVerify: envBoolOr("HELM_KUBEINSECURE_SKIP_TLS_VERIFY", false),
		PluginsDirectory:          envOr("HELM_PLUGINS", helmpath.DataPath("plugins")),
		RegistryConfig:            envOr("HELM_REGISTRY_CONFIG", helmpath.ConfigPath("registry/config.json")),
		RepositoryConfig:          envOr("HELM_REPOSITORY_CONFIG", helmpath.ConfigPath("repositories.yaml")),
		RepositoryCache:           envOr("HELM_REPOSITORY_CACHE", helmpath.CachePath("repository")),
		BurstLimit:                envIntOr("HELM_BURST_LIMIT", defaultBurstLimit),
>>>>>>> 06978f12
	}
	env.Debug, _ = strconv.ParseBool(os.Getenv("HELM_DEBUG"))

	// bind to kubernetes config flags
	env.config = &genericclioptions.ConfigFlags{
		Namespace:        &env.namespace,
		Context:          &env.KubeContext,
		BearerToken:      &env.KubeToken,
		APIServer:        &env.KubeAPIServer,
		CAFile:           &env.KubeCaFile,
		KubeConfig:       &env.KubeConfig,
		Impersonate:      &env.KubeAsUser,
		Insecure:         &env.KubeInsecureSkipTLSVerify,
		TLSServerName:    &env.KubeTLSServerName,
		ImpersonateGroup: &env.KubeAsGroups,
		WrapConfigFn: func(config *rest.Config) *rest.Config {
			config.Burst = env.BurstLimit
			return config
		},
	}
	return env
}

// AddFlags binds flags to the given flagset.
func (s *EnvSettings) AddFlags(fs *pflag.FlagSet) {
	fs.StringVarP(&s.namespace, "namespace", "n", s.namespace, "namespace scope for this request")
	fs.StringVar(&s.KubeConfig, "kubeconfig", "", "path to the kubeconfig file")
	fs.StringVar(&s.KubeContext, "kube-context", s.KubeContext, "name of the kubeconfig context to use")
	fs.StringVar(&s.KubeToken, "kube-token", s.KubeToken, "bearer token used for authentication")
	fs.StringVar(&s.KubeAsUser, "kube-as-user", s.KubeAsUser, "username to impersonate for the operation")
	fs.StringArrayVar(&s.KubeAsGroups, "kube-as-group", s.KubeAsGroups, "group to impersonate for the operation, this flag can be repeated to specify multiple groups.")
	fs.StringVar(&s.KubeAPIServer, "kube-apiserver", s.KubeAPIServer, "the address and the port for the Kubernetes API server")
	fs.StringVar(&s.KubeCaFile, "kube-ca-file", s.KubeCaFile, "the certificate authority file for the Kubernetes API server connection")
	fs.StringVar(&s.KubeTLSServerName, "kube-tls-server-name", s.KubeTLSServerName, "server name to use for Kubernetes API server certificate validation. If it is not provided, the hostname used to contact the server is used")
	fs.BoolVar(&s.KubeInsecureSkipTLSVerify, "kube-insecure-skip-tls-verify", s.KubeInsecureSkipTLSVerify, "if true, the Kubernetes API server's certificate will not be checked for validity. This will make your HTTPS connections insecure")
	fs.BoolVar(&s.Debug, "debug", s.Debug, "enable verbose output")
	fs.StringVar(&s.RegistryConfig, "registry-config", s.RegistryConfig, "path to the registry config file")
	fs.StringVar(&s.RepositoryConfig, "repository-config", s.RepositoryConfig, "path to the file containing repository names and URLs")
	fs.StringVar(&s.RepositoryCache, "repository-cache", s.RepositoryCache, "path to the file containing cached repository indexes")
	fs.IntVar(&s.BurstLimit, "burst-limit", s.BurstLimit, "client-side default throttling limit")
}

func envOr(name, def string) string {
	if v, ok := os.LookupEnv(name); ok {
		return v
	}
	return def
}

func envBoolOr(name string, def bool) bool {
	if name == "" {
		return def
	}
	envVal := envOr(name, strconv.FormatBool(def))
	ret, err := strconv.ParseBool(envVal)
	if err != nil {
		return def
	}
	return ret
}

func envIntOr(name string, def int) int {
	if name == "" {
		return def
	}
	envVal := envOr(name, strconv.Itoa(def))
	ret, err := strconv.Atoi(envVal)
	if err != nil {
		return def
	}
	return ret
}

func envCSV(name string) (ls []string) {
	trimmed := strings.Trim(os.Getenv(name), ", ")
	if trimmed != "" {
		ls = strings.Split(trimmed, ",")
	}
	return
}

func (s *EnvSettings) EnvVars() map[string]string {
	envvars := map[string]string{
		"HELM_BIN":               os.Args[0],
		"HELM_CACHE_HOME":        helmpath.CachePath(""),
		"HELM_CONFIG_HOME":       helmpath.ConfigPath(""),
		"HELM_DATA_HOME":         helmpath.DataPath(""),
		"HELM_DEBUG":             fmt.Sprint(s.Debug),
		"HELM_PLUGINS":           s.PluginsDirectory,
		"HELM_REGISTRY_CONFIG":   s.RegistryConfig,
		"HELM_REPOSITORY_CACHE":  s.RepositoryCache,
		"HELM_REPOSITORY_CONFIG": s.RepositoryConfig,
		"HELM_NAMESPACE":         s.Namespace(),
		"HELM_MAX_HISTORY":       strconv.Itoa(s.MaxHistory),
		"HELM_BURST_LIMIT":       strconv.Itoa(s.BurstLimit),

		// broken, these are populated from helm flags and not kubeconfig.
		"HELM_KUBECONTEXT":                  s.KubeContext,
		"HELM_KUBETOKEN":                    s.KubeToken,
		"HELM_KUBEASUSER":                   s.KubeAsUser,
		"HELM_KUBEASGROUPS":                 strings.Join(s.KubeAsGroups, ","),
		"HELM_KUBEAPISERVER":                s.KubeAPIServer,
		"HELM_KUBECAFILE":                   s.KubeCaFile,
		"HELM_KUBEINSECURE_SKIP_TLS_VERIFY": strconv.FormatBool(s.KubeInsecureSkipTLSVerify),
		"HELM_KUBETLS_SERVER_NAME":          s.KubeTLSServerName,
	}
	if s.KubeConfig != "" {
		envvars["KUBECONFIG"] = s.KubeConfig
	}
	return envvars
}

// Namespace gets the namespace from the configuration
func (s *EnvSettings) Namespace() string {
	if ns, _, err := s.config.ToRawKubeConfigLoader().Namespace(); err == nil {
		return ns
	}
	return "default"
}

// SetNamespace sets the namespace in the configuration
func (s *EnvSettings) SetNamespace(namespace string) {
	s.namespace = namespace
}

// RESTClientGetter gets the kubeconfig from EnvSettings
func (s *EnvSettings) RESTClientGetter() genericclioptions.RESTClientGetter {
	return s.config
}<|MERGE_RESOLUTION|>--- conflicted
+++ resolved
@@ -84,20 +84,6 @@
 
 func New() *EnvSettings {
 	env := &EnvSettings{
-<<<<<<< HEAD
-		namespace:        os.Getenv("HELM_NAMESPACE"),
-		MaxHistory:       envIntOr("HELM_MAX_HISTORY", defaultMaxHistory),
-		KubeContext:      os.Getenv("HELM_KUBECONTEXT"),
-		KubeToken:        os.Getenv("HELM_KUBETOKEN"),
-		KubeAsUser:       os.Getenv("HELM_KUBEASUSER"),
-		KubeAsGroups:     envCSV("HELM_KUBEASGROUPS"),
-		KubeAPIServer:    os.Getenv("HELM_KUBEAPISERVER"),
-		KubeCaFile:       os.Getenv("HELM_KUBECAFILE"),
-		PluginsDirectory: envOr("HELM_PLUGINS", helmpath.DataPath("plugins")),
-		RegistryConfig:   envOr("HELM_REGISTRY_CONFIG", helmpath.ConfigPath("registry/config.json")),
-		RepositoryConfig: envOr("HELM_REPOSITORY_CONFIG", helmpath.ConfigPath("repositories.yaml")),
-		RepositoryCache:  envOr("HELM_REPOSITORY_CACHE", helmpath.CachePath("repository")),
-=======
 		namespace:                 os.Getenv("HELM_NAMESPACE"),
 		MaxHistory:                envIntOr("HELM_MAX_HISTORY", defaultMaxHistory),
 		KubeContext:               os.Getenv("HELM_KUBECONTEXT"),
@@ -113,7 +99,6 @@
 		RepositoryConfig:          envOr("HELM_REPOSITORY_CONFIG", helmpath.ConfigPath("repositories.yaml")),
 		RepositoryCache:           envOr("HELM_REPOSITORY_CACHE", helmpath.CachePath("repository")),
 		BurstLimit:                envIntOr("HELM_BURST_LIMIT", defaultBurstLimit),
->>>>>>> 06978f12
 	}
 	env.Debug, _ = strconv.ParseBool(os.Getenv("HELM_DEBUG"))
 
