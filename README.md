# KubeSphere
[![License](http://img.shields.io/badge/license-apache%20v2-blue.svg)](https://github.com/KubeSphere/KubeSphere/blob/master/LICENSE)

----

<<<<<<< HEAD
***KubeSphere*** is a distribution of [Kubernetes](https://kubernetes.io), aimed to provide quick setup, friendly and easily use, and powerful management features for Kubernetes clusters, which could help both personal and enterprise users, reduce their learning curve of Kubernetes, accelerate their transform process from other container platforms to Kubernetes.   
=======
***KubeSphere*** is a distribution of [Kubernetes](https://kubernetes.io), aimed to provide quick setup, friendly and easily use, and powerful management features for Kubernetes clusters, which could help both personal and enterprise users, reduce their learning curve of Kubernetes, accelerate their transform process from other container platforms to Kubernetes.   
>>>>>>> 101db5d8

**Features:**
 - Multiple IaaS platform support, including baremetal/KVM/QingCloud, and more will be supported in future release.  
 - Easy setup of Kubernetes standalone(only one master node) and cluster environment(including High Availability support).  
 - Powerful management console to help business users to manage and monitor the Kubernetes environment.  
 - Integrate with [OpenPitrix](https://github.com/openpitrix) to provide full life cycle of application management and be compatible of helm package.  
 - Support popular open source network solutions, including calico and flannel, also could use [qingcloud hostnic solution](https://github.com/yunify/hostnic-cni) if the Kubernetes is deployed on QingCloud platform.  
 - Support popular open source storage solutions, including Glusterfs and Cephfs, also could use [qingcloud storage solution](https://github.com/yunify/qingcloud-volume-provisioner) if the Kubernetes is deployed on QingCloud platform.  
 - CI/CD support.  
 - Service Mesh support.  
 - Multiple image registries support.  
 - Federation support.  
 - Integrate with QingCloud IAM.  
----

## Motivation

The project originates from the requirement and pains we heard from our customers on public and private QingCloud platform, who have strong will to deploy Kubernetes in their IT system but struggle on completed setup process and long learning curve. With help of KubeSphere, their IT operators could setup Kubernetes environment quickly and use an easy management UI interface to mange their applications.

Getting Started
---------------
**TBD**

## Design

## Contributing to the project

All [members](docs/members.md) of the KubeSphere community must abide by [Code of Conduct](code-of-conduct.md). Only by respecting each other can we develop a productive, collaborative community.

You can then check out how to [setup for development](docs/development.md).

<|MERGE_RESOLUTION|>--- conflicted
+++ resolved
@@ -2,12 +2,7 @@
 [![License](http://img.shields.io/badge/license-apache%20v2-blue.svg)](https://github.com/KubeSphere/KubeSphere/blob/master/LICENSE)
 
 ----
-
-<<<<<<< HEAD
-***KubeSphere*** is a distribution of [Kubernetes](https://kubernetes.io), aimed to provide quick setup, friendly and easily use, and powerful management features for Kubernetes clusters, which could help both personal and enterprise users, reduce their learning curve of Kubernetes, accelerate their transform process from other container platforms to Kubernetes.   
-=======
 ***KubeSphere*** is a distribution of [Kubernetes](https://kubernetes.io), aimed to provide quick setup, friendly and easily use, and powerful management features for Kubernetes clusters, which could help both personal and enterprise users, reduce their learning curve of Kubernetes, accelerate their transform process from other container platforms to Kubernetes.   
->>>>>>> 101db5d8
 
 **Features:**
  - Multiple IaaS platform support, including baremetal/KVM/QingCloud, and more will be supported in future release.  
