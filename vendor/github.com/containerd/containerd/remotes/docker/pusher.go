--- conflicted
+++ resolved
@@ -148,16 +148,10 @@
 				return nil, errors.Wrapf(errdefs.ErrAlreadyExists, "content %v on remote", desc.Digest)
 			}
 		} else if resp.StatusCode != http.StatusNotFound {
-<<<<<<< HEAD
-			resp.Body.Close()
-			// TODO: log error
-			return nil, errors.Errorf("unexpected response: %s", resp.Status)
-=======
 			err := remoteserrors.NewUnexpectedStatusErr(resp)
 			log.G(ctx).WithField("resp", resp).WithField("body", string(err.(remoteserrors.ErrUnexpectedStatus).Body)).Debug("unexpected response")
 			resp.Body.Close()
 			return nil, err
->>>>>>> 06978f12
 		}
 		resp.Body.Close()
 	}
@@ -278,10 +272,6 @@
 	req.size = desc.Size
 
 	go func() {
-<<<<<<< HEAD
-		defer close(respC)
-=======
->>>>>>> 06978f12
 		resp, err := req.doWithRetries(ctx, nil)
 		if err != nil {
 			pushw.setError(err)
@@ -476,7 +466,6 @@
 			return content.ErrReset
 		}
 	}
-	defer resp.Body.Close()
 
 	// 201 is specified return status, some registries return
 	// 200, 202 or 204.
