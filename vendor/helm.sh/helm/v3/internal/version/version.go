--- conflicted
+++ resolved
@@ -29,11 +29,7 @@
 	//
 	// Increment major number for new feature additions and behavioral changes.
 	// Increment minor number for bug fixes and performance enhancements.
-<<<<<<< HEAD
-	version = "v3.9"
-=======
 	version = "v3.10"
->>>>>>> 06978f12
 
 	// metadata is extra build time data
 	metadata = ""
