/*
Copyright The Helm Authors.

Licensed under the Apache License, Version 2.0 (the "License");
you may not use this file except in compliance with the License.
You may obtain a copy of the License at

    http://www.apache.org/licenses/LICENSE-2.0

Unless required by applicable law or agreed to in writing, software
distributed under the License is distributed on an "AS IS" BASIS,
WITHOUT WARRANTIES OR CONDITIONS OF ANY KIND, either express or implied.
See the License for the specific language governing permissions and
limitations under the License.
*/

package action

import (
	"strings"
	"time"

	"github.com/pkg/errors"

	"helm.sh/helm/v3/pkg/chartutil"
	"helm.sh/helm/v3/pkg/kube"
	"helm.sh/helm/v3/pkg/release"
	"helm.sh/helm/v3/pkg/releaseutil"
	helmtime "helm.sh/helm/v3/pkg/time"
)

// Uninstall is the action for uninstalling releases.
//
// It provides the implementation of 'helm uninstall'.
type Uninstall struct {
	cfg *Configuration

	DisableHooks bool
	DryRun       bool
	KeepHistory  bool
	Wait         bool
	Timeout      time.Duration
	Description  string
}

// NewUninstall creates a new Uninstall object with the given configuration.
func NewUninstall(cfg *Configuration) *Uninstall {
	return &Uninstall{
		cfg: cfg,
	}
}

// Run uninstalls the given release.
func (u *Uninstall) Run(name string) (*release.UninstallReleaseResponse, error) {
	if err := u.cfg.KubeClient.IsReachable(); err != nil {
		return nil, err
	}

	if u.DryRun {
		// In the dry run case, just see if the release exists
		r, err := u.cfg.releaseContent(name, 0)
		if err != nil {
			return &release.UninstallReleaseResponse{}, err
		}
		return &release.UninstallReleaseResponse{Release: r}, nil
	}

	if err := chartutil.ValidateReleaseName(name); err != nil {
		return nil, errors.Errorf("uninstall: Release name is invalid: %s", name)
	}

	rels, err := u.cfg.Releases.History(name)
	if err != nil {
		return nil, errors.Wrapf(err, "uninstall: Release not loaded: %s", name)
	}
	if len(rels) < 1 {
		return nil, errMissingRelease
	}

	releaseutil.SortByRevision(rels)
	rel := rels[len(rels)-1]

	// TODO: Are there any cases where we want to force a delete even if it's
	// already marked deleted?
	if rel.Info.Status == release.StatusUninstalled {
		if !u.KeepHistory {
			if err := u.purgeReleases(rels...); err != nil {
				return nil, errors.Wrap(err, "uninstall: Failed to purge the release")
			}
			return &release.UninstallReleaseResponse{Release: rel}, nil
		}
		return nil, errors.Errorf("the release named %q is already deleted", name)
	}

	u.cfg.Log("uninstall: Deleting %s", name)
	rel.Info.Status = release.StatusUninstalling
	rel.Info.Deleted = helmtime.Now()
	rel.Info.Description = "Deletion in progress (or silently failed)"
	res := &release.UninstallReleaseResponse{Release: rel}

	if !u.DisableHooks {
		if err := u.cfg.execHook(rel, release.HookPreDelete, u.Timeout); err != nil {
			return res, err
		}
	} else {
		u.cfg.Log("delete hooks disabled for %s", name)
	}

	// From here on out, the release is currently considered to be in StatusUninstalling
	// state.
	if err := u.cfg.Releases.Update(rel); err != nil {
		u.cfg.Log("uninstall: Failed to store updated release: %s", err)
	}

	deletedResources, kept, errs := u.deleteRelease(rel)
<<<<<<< HEAD
=======
	if errs != nil {
		u.cfg.Log("uninstall: Failed to delete release: %s", errs)
		return nil, errors.Errorf("failed to delete release: %s", name)
	}
>>>>>>> 06978f12

	if kept != "" {
		kept = "These resources were kept due to the resource policy:\n" + kept
	}
	res.Info = kept

	if u.Wait {
		if kubeClient, ok := u.cfg.KubeClient.(kube.InterfaceExt); ok {
			if err := kubeClient.WaitForDelete(deletedResources, u.Timeout); err != nil {
				errs = append(errs, err)
			}
		}
	}

	if !u.DisableHooks {
		if err := u.cfg.execHook(rel, release.HookPostDelete, u.Timeout); err != nil {
			errs = append(errs, err)
		}
	}

	rel.Info.Status = release.StatusUninstalled
	if len(u.Description) > 0 {
		rel.Info.Description = u.Description
	} else {
		rel.Info.Description = "Uninstallation complete"
	}

	if !u.KeepHistory {
		u.cfg.Log("purge requested for %s", name)
		err := u.purgeReleases(rels...)
		if err != nil {
			errs = append(errs, errors.Wrap(err, "uninstall: Failed to purge the release"))
		}

		// Return the errors that occurred while deleting the release, if any
		if len(errs) > 0 {
			return res, errors.Errorf("uninstallation completed with %d error(s): %s", len(errs), joinErrors(errs))
		}

		return res, nil
	}

	if err := u.cfg.Releases.Update(rel); err != nil {
		u.cfg.Log("uninstall: Failed to store updated release: %s", err)
	}

	if len(errs) > 0 {
		return res, errors.Errorf("uninstallation completed with %d error(s): %s", len(errs), joinErrors(errs))
	}
	return res, nil
}

func (u *Uninstall) purgeReleases(rels ...*release.Release) error {
	for _, rel := range rels {
		if _, err := u.cfg.Releases.Delete(rel.Name, rel.Version); err != nil {
			return err
		}
	}
	return nil
}

func joinErrors(errs []error) string {
	es := make([]string, 0, len(errs))
	for _, e := range errs {
		es = append(es, e.Error())
	}
	return strings.Join(es, "; ")
}

// deleteRelease deletes the release and returns list of delete resources and manifests that were kept in the deletion process
func (u *Uninstall) deleteRelease(rel *release.Release) (kube.ResourceList, string, []error) {
	var errs []error
	caps, err := u.cfg.getCapabilities()
	if err != nil {
		return nil, rel.Manifest, []error{errors.Wrap(err, "could not get apiVersions from Kubernetes")}
	}

	manifests := releaseutil.SplitManifests(rel.Manifest)
	_, files, err := releaseutil.SortManifests(manifests, caps.APIVersions, releaseutil.UninstallOrder)
	if err != nil {
		// We could instead just delete everything in no particular order.
		// FIXME: One way to delete at this point would be to try a label-based
		// deletion. The problem with this is that we could get a false positive
		// and delete something that was not legitimately part of this release.
		return nil, rel.Manifest, []error{errors.Wrap(err, "corrupted release record. You must manually delete the resources")}
	}

	filesToKeep, filesToDelete := filterManifestsToKeep(files)
	var kept string
	for _, f := range filesToKeep {
		kept += "[" + f.Head.Kind + "] " + f.Head.Metadata.Name + "\n"
	}

	var builder strings.Builder
	for _, file := range filesToDelete {
		builder.WriteString("\n---\n" + file.Content)
	}

	resources, err := u.cfg.KubeClient.Build(strings.NewReader(builder.String()), false)
	if err != nil {
		return nil, "", []error{errors.Wrap(err, "unable to build kubernetes objects for delete")}
	}
	if len(resources) > 0 {
		_, errs = u.cfg.KubeClient.Delete(resources)
	}
	return resources, kept, errs
}<|MERGE_RESOLUTION|>--- conflicted
+++ resolved
@@ -113,13 +113,10 @@
 	}
 
 	deletedResources, kept, errs := u.deleteRelease(rel)
-<<<<<<< HEAD
-=======
 	if errs != nil {
 		u.cfg.Log("uninstall: Failed to delete release: %s", errs)
 		return nil, errors.Errorf("failed to delete release: %s", name)
 	}
->>>>>>> 06978f12
 
 	if kept != "" {
 		kept = "These resources were kept due to the resource policy:\n" + kept
