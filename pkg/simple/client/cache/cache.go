/*
Copyright 2019 The KubeSphere Authors.

Licensed under the Apache License, Version 2.0 (the "License");
you may not use this file except in compliance with the License.
You may obtain a copy of the License at

    http://www.apache.org/licenses/LICENSE-2.0

Unless required by applicable law or agreed to in writing, software
distributed under the License is distributed on an "AS IS" BASIS,
WITHOUT WARRANTIES OR CONDITIONS OF ANY KIND, either express or implied.
See the License for the specific language governing permissions and
limitations under the License.
*/

package cache

import (
	"fmt"
	"time"

	"k8s.io/klog/v2"
)

var (
	cacheFactories = make(map[string]CacheFactory)
)

var NeverExpire = time.Duration(0)

type Interface interface {
	// Keys retrieves all keys match the given pattern
	Keys(pattern string) ([]string, error)

	// Get retrieves the value of the given key, return error if key doesn't exist
	Get(key string) (string, error)

	// Set sets the value and living duration of the given key, zero duration means never expire
	Set(key string, value string, duration time.Duration) error

	// Del deletes the given key, no error returned if the key doesn't exists
	Del(keys ...string) error

	// Exists checks the existence of a give key
	Exists(keys ...string) (bool, error)

	// Expires updates object's expiration time, return err if key doesn't exist
	Expire(key string, duration time.Duration) error
}

<<<<<<< HEAD
// DynamicOptions the options of the cache. For redis, options key can be  "host", "port", "db", "password".
// For InMemoryCache, options key can be "cleanupperiod"
type DynamicOptions map[string]interface{}

=======
>>>>>>> 62427cda
func RegisterCacheFactory(factory CacheFactory) {
	cacheFactories[factory.Type()] = factory
}

func New(option *Options, stopCh <-chan struct{}) (Interface, error) {
	if cacheFactories[option.Type] == nil {
		err := fmt.Errorf("cache with type %s is not supported", option.Type)
		klog.Error(err)
		return nil, err
	}

	cache, err := cacheFactories[option.Type].Create(option.Options, stopCh)
	if err != nil {
		klog.Errorf("failed to create cache, error: %v", err)
		return nil, err
	}
	return cache, nil
}<|MERGE_RESOLUTION|>--- conflicted
+++ resolved
@@ -49,13 +49,6 @@
 	Expire(key string, duration time.Duration) error
 }
 
-<<<<<<< HEAD
-// DynamicOptions the options of the cache. For redis, options key can be  "host", "port", "db", "password".
-// For InMemoryCache, options key can be "cleanupperiod"
-type DynamicOptions map[string]interface{}
-
-=======
->>>>>>> 62427cda
 func RegisterCacheFactory(factory CacheFactory) {
 	cacheFactories[factory.Type()] = factory
 }
