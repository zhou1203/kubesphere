/*
Copyright 2020 KubeSphere Authors

Licensed under the Apache License, Version 2.0 (the "License");
you may not use this file except in compliance with the License.
You may obtain a copy of the License at

     http://www.apache.org/licenses/LICENSE-2.0

Unless required by applicable law or agreed to in writing, software
distributed under the License is distributed on an "AS IS" BASIS,
WITHOUT WARRANTIES OR CONDITIONS OF ANY KIND, either express or implied.
See the License for the specific language governing permissions and
limitations under the License.
*/

package cluster

import (
	"bytes"
	"context"
	"crypto/x509"
	"encoding/json"
	"encoding/pem"
	"fmt"
	"net/http"
	"reflect"
	"strings"
	"sync"
	"time"

	"gopkg.in/yaml.v2"
	corev1 "k8s.io/api/core/v1"
	metav1 "k8s.io/apimachinery/pkg/apis/meta/v1"
	"k8s.io/apimachinery/pkg/types"
	"k8s.io/apimachinery/pkg/util/sets"
	"k8s.io/apimachinery/pkg/util/wait"
	"k8s.io/client-go/kubernetes"
	"k8s.io/client-go/rest"
	"k8s.io/client-go/tools/clientcmd"
	"k8s.io/klog/v2"
	ctrl "sigs.k8s.io/controller-runtime"
	"sigs.k8s.io/controller-runtime/pkg/builder"
	"sigs.k8s.io/controller-runtime/pkg/client"
	"sigs.k8s.io/controller-runtime/pkg/controller"
	"sigs.k8s.io/controller-runtime/pkg/event"
	"sigs.k8s.io/controller-runtime/pkg/predicate"

	clusterv1alpha1 "kubesphere.io/api/cluster/v1alpha1"
	iamv1alpha2 "kubesphere.io/api/iam/v1alpha2"

	"kubesphere.io/kubesphere/pkg/constants"
	"kubesphere.io/kubesphere/pkg/simple/client/multicluster"
	"kubesphere.io/kubesphere/pkg/utils/k8sutil"
	"kubesphere.io/kubesphere/pkg/version"
)

// Cluster controller only runs under multicluster mode. Cluster controller is following below steps,
//   1. Wait for cluster agent is ready if connection type is proxy
//   2. Join cluster into federation control plane if kubeconfig is ready.
//   3. Pull cluster version and configz, set result to cluster status
// Also put all clusters back into queue every 5 * time.Minute to sync cluster status, this is needed
// in case there aren't any cluster changes made.
// Also check if all the clusters are ready by the spec.connection.kubeconfig every resync period

const (
	kubesphereManaged = "kubesphere.io/managed"

	// proxy format
	proxyFormat = "%s/api/v1/namespaces/kubesphere-system/services/:ks-apiserver:80/proxy/%s"
)

// Cluster template for reconcile host cluster if there is none.
var hostCluster = &clusterv1alpha1.Cluster{
	ObjectMeta: metav1.ObjectMeta{
		Name: "host",
		Annotations: map[string]string{
			"kubesphere.io/description": "The description was created by KubeSphere automatically. " +
				"It is recommended that you use the Host Cluster to manage clusters only " +
				"and deploy workloads on Member Clusters.",
		},
		Labels: map[string]string{
			clusterv1alpha1.HostCluster: "",
			kubesphereManaged:           "true",
		},
	},
	Spec: clusterv1alpha1.ClusterSpec{
		JoinFederation: true,
		Enable:         true,
		Provider:       "kubesphere",
		Connection: clusterv1alpha1.Connection{
			Type: clusterv1alpha1.ConnectionTypeDirect,
		},
	},
}

type Reconciler struct {
	client.Client

	hostConfig      *rest.Config
	hostClient      kubernetes.Interface
	hostClusterName string
	resyncPeriod    time.Duration
	installLock     sync.Map
}

func NewReconciler(hostConfig *rest.Config, hostClusterName string, resyncPeriod time.Duration) (*Reconciler, error) {
	hostClient, err := kubernetes.NewForConfig(hostConfig)
	if err != nil {
		return nil, err
	}
	return &Reconciler{
		hostConfig:      hostConfig,
		hostClient:      hostClient,
		hostClusterName: hostClusterName,
		resyncPeriod:    resyncPeriod,
	}, nil
}

// InjectClient is used to inject the client into NodeReconciler.
func (r *Reconciler) InjectClient(c client.Client) error {
	r.Client = c
	return nil
}

// SetupWithManager setups the NodeReconciler with manager.
func (r *Reconciler) SetupWithManager(mgr ctrl.Manager) error {
	return builder.
		ControllerManagedBy(mgr).
		For(
			&clusterv1alpha1.Cluster{},
			builder.WithPredicates(
				clusterChangedPredicate{},
			),
		).
		WithOptions(controller.Options{
			MaxConcurrentReconciles: 3,
		}).
		Complete(r)
}

type clusterChangedPredicate struct {
	predicate.Funcs
}

func (clusterChangedPredicate) Update(e event.UpdateEvent) bool {
	if e.ObjectOld == nil || e.ObjectNew == nil {
		return false
	}

	oldCluster := e.ObjectOld.(*clusterv1alpha1.Cluster)
	newCluster := e.ObjectNew.(*clusterv1alpha1.Cluster)
	if !reflect.DeepEqual(oldCluster.Spec, newCluster.Spec) || newCluster.DeletionTimestamp != nil {
		return true
	}
	return false
}

// NeedLeaderElection implements the LeaderElectionRunnable interface,
// controllers need to be run in leader election mode.
func (r *Reconciler) NeedLeaderElection() bool {
	return true
}

func (r *Reconciler) Start(ctx context.Context) error {
	// refresh cluster configz every resync period
	go wait.Until(func() {
		if err := r.resyncClusters(); err != nil {
			klog.Errorf("failed to reconcile cluster ready status, err: %v", err)
		}
	}, r.resyncPeriod, ctx.Done())
	return nil
}

func (r *Reconciler) resyncClusters() error {
	clusters := &clusterv1alpha1.ClusterList{}
	if err := r.List(context.TODO(), clusters); err != nil {
		return err
	}

	// no host cluster, create one
	if len(clusters.Items) == 0 {
		hostKubeConfig, err := buildKubeConfigFromRestConfig(r.hostConfig)
		if err != nil {
			return err
		}

		hostCluster.Spec.Connection.KubeConfig = hostKubeConfig
		hostCluster.Name = r.hostClusterName
		if err = r.Create(context.TODO(), hostCluster); err != nil {
			return err
		}
	}

	for _, cluster := range clusters.Items {
		if _, err := r.Reconcile(context.TODO(), ctrl.Request{NamespacedName: types.NamespacedName{Name: cluster.Name}}); err != nil {
			klog.Errorf("resync cluster %s failed: %v", cluster.Name, err)
		}
	}
	return nil
}

// Reconcile reconciles the Cluster object.
func (r *Reconciler) Reconcile(ctx context.Context, req ctrl.Request) (ctrl.Result, error) {
	klog.Infof("Starting to sync cluster %s", req.Name)
	startTime := time.Now()

	defer func() {
		klog.Infof("Finished syncing cluster %s in %s", req.Name, time.Since(startTime))
	}()

	cluster := &clusterv1alpha1.Cluster{}
	if err := r.Get(ctx, req.NamespacedName, cluster); err != nil {
		return ctrl.Result{}, client.IgnoreNotFound(err)
	}

	if cluster.ObjectMeta.DeletionTimestamp.IsZero() {
		// The object is not being deleted, so if it does not have our finalizer,
		// then lets add the finalizer and update the object. This is equivalent
		// registering our finalizer.
		if !sets.New(cluster.ObjectMeta.Finalizers...).Has(clusterv1alpha1.Finalizer) {
			cluster.ObjectMeta.Finalizers = append(cluster.ObjectMeta.Finalizers, clusterv1alpha1.Finalizer)
			if err := r.Update(ctx, cluster); err != nil {
				return ctrl.Result{}, err
			}
		}
	} else {
		// The object is being deleted
<<<<<<< HEAD
		if sets.NewString(cluster.ObjectMeta.Finalizers...).Has(clusterv1alpha1.Finalizer) {
=======
		if sets.New(cluster.ObjectMeta.Finalizers...).Has(clusterv1alpha1.Finalizer) {
			// need to unJoin federation first, before there are
			// some cleanup work to do in member cluster which depends
			// agent to proxy traffic
			if err = c.unJoinFederation(nil, name); err != nil {
				klog.Errorf("Failed to unjoin federation for cluster %s, error %v", name, err)
				return err
			}

>>>>>>> 62427cda
			// cleanup after cluster has been deleted
			if err := r.syncClusterMembers(ctx, nil, cluster); err != nil {
				klog.Errorf("Failed to sync cluster members for %s: %v", req.Name, err)
				return ctrl.Result{}, err
			}

			// remove our cluster finalizer
			finalizers := sets.New(cluster.ObjectMeta.Finalizers...)
			finalizers.Delete(clusterv1alpha1.Finalizer)
<<<<<<< HEAD
			cluster.ObjectMeta.Finalizers = finalizers.List()
			if err := r.Update(ctx, cluster); err != nil {
				return ctrl.Result{}, err
=======
			cluster.ObjectMeta.Finalizers = finalizers.UnsortedList()
			if _, err = c.ksClient.ClusterV1alpha1().Clusters().Update(context.TODO(), cluster, metav1.UpdateOptions{}); err != nil {
				return err
>>>>>>> 62427cda
			}
		}
		return ctrl.Result{}, nil
	}

	if len(cluster.Spec.Connection.KubeConfig) == 0 {
		klog.V(5).Infof("Skipping to join cluster %s cause the kubeconfig is empty", cluster.Name)
		return ctrl.Result{}, nil
	}

	clusterConfig, err := clientcmd.RESTConfigFromKubeConfig(cluster.Spec.Connection.KubeConfig)
	if err != nil {
		return ctrl.Result{}, fmt.Errorf("failed to create cluster config for %s: %s", cluster.Name, err)
	}

	clusterClient, err := kubernetes.NewForConfig(clusterConfig)
	if err != nil {
		return ctrl.Result{}, fmt.Errorf("failed to create cluster client for %s: %s", cluster.Name, err)
	}

	// cluster is ready, we can pull kubernetes cluster info through agent
	// since there is no agent necessary for host cluster, so updates for host cluster
	// is safe.
	if len(cluster.Spec.Connection.KubernetesAPIEndpoint) == 0 {
		cluster.Spec.Connection.KubernetesAPIEndpoint = clusterConfig.Host
	}

	serverVersion, err := clusterClient.Discovery().ServerVersion()
	if err != nil {
		klog.Errorf("Failed to get kubernetes version, %#v", err)
		return ctrl.Result{}, err
	}
	cluster.Status.KubernetesVersion = serverVersion.GitVersion

	nodes, err := clusterClient.CoreV1().Nodes().List(context.TODO(), metav1.ListOptions{})
	if err != nil {
		klog.Errorf("Failed to get cluster nodes, %#v", err)
		return ctrl.Result{}, err
	}
	cluster.Status.NodeCount = len(nodes.Items)

	// Use kube-system namespace UID as cluster ID
	kubeSystem, err := clusterClient.CoreV1().Namespaces().Get(context.TODO(), metav1.NamespaceSystem, metav1.GetOptions{})
	if err != nil {
		return ctrl.Result{}, err
	}
	cluster.Status.UID = kubeSystem.UID

	isHost, err := r.checkIfClusterIsHostCluster(ctx, kubeSystem.UID)
	if err != nil {
		return ctrl.Result{}, err
	}
	if isHost {
		return r.reconcileHostCluster(ctx, cluster, clusterConfig, clusterClient)
	}
	return r.reconcileMemberCluster(ctx, cluster, clusterConfig, clusterClient)
}

func (r *Reconciler) reconcileHostCluster(ctx context.Context, cluster *clusterv1alpha1.Cluster, clusterConfig *rest.Config, clusterClient kubernetes.Interface) (ctrl.Result, error) {
	hostKubeConfig, err := buildKubeConfigFromRestConfig(r.hostConfig)
	if err != nil {
		return ctrl.Result{}, err
	}

	// update host cluster config
	if !bytes.Equal(cluster.Spec.Connection.KubeConfig, hostKubeConfig) {
		cluster.Spec.Connection.KubeConfig = hostKubeConfig
	}

	if cluster.Labels == nil {
		cluster.Labels = make(map[string]string)
	}
	cluster.Labels[clusterv1alpha1.HostCluster] = ""
	return r.syncClusterStatus(ctx, cluster, clusterConfig, clusterClient)
}

func (r *Reconciler) reconcileMemberCluster(ctx context.Context, cluster *clusterv1alpha1.Cluster, clusterConfig *rest.Config, clusterClient kubernetes.Interface) (ctrl.Result, error) {
	// Install KS Core in member cluster
	if !hasCondition(cluster.Status.Conditions, clusterv1alpha1.ClusterKSCoreReady) {
		// get the lock, make sure only one thread is executing the helm task
		if _, ok := r.installLock.Load(cluster.Name); ok {
			return ctrl.Result{}, nil
		}
		r.installLock.Store(cluster.Name, "")
		defer r.installLock.Delete(cluster.Name)
		klog.Infof("Starting installing KS Core for the cluster %s", cluster.Name)
		defer klog.Infof("Finished installing KS Core for the cluster %s", cluster.Name)

		hostConfig, _, err := getKubeSphereConfig(r.hostClient)
		if err != nil {
			return ctrl.Result{}, err
		}
		if err = installKSCoreInMemberCluster(string(cluster.Spec.Connection.KubeConfig), hostConfig.AuthenticationOptions.JwtSecret); err != nil {
			return ctrl.Result{}, err
		}
		r.updateClusterCondition(cluster, clusterv1alpha1.ClusterCondition{
			Type:               clusterv1alpha1.ClusterKSCoreReady,
			Status:             corev1.ConditionTrue,
			LastUpdateTime:     metav1.Now(),
			LastTransitionTime: metav1.Now(),
			Reason:             clusterv1alpha1.ClusterKSCoreReady,
			Message:            "KS Core is available now",
		})
		if err = r.Update(ctx, cluster); err != nil {
			return ctrl.Result{}, err
		}
		return ctrl.Result{RequeueAfter: time.Second * 3}, nil
	}

	if err := r.updateKubeConfigExpirationDateCondition(cluster); err != nil {
		klog.Errorf("sync KubeConfig expiration date for cluster %s failed: %v", cluster.Name, err)
		return ctrl.Result{}, err
	}

	return r.syncClusterStatus(ctx, cluster, clusterConfig, clusterClient)
}

func (r *Reconciler) syncClusterStatus(ctx context.Context, cluster *clusterv1alpha1.Cluster, clusterConfig *rest.Config, clusterClient kubernetes.Interface) (ctrl.Result, error) {
	proxyTransport, err := rest.TransportFor(clusterConfig)
	if err != nil {
		return ctrl.Result{}, fmt.Errorf("failed to create proxy transport for %s: %s", cluster.Name, err)
	}

	// TODO use rest.Interface instead
	configz, err := r.tryToFetchKubeSphereComponents(clusterConfig.Host, proxyTransport)
	if err != nil {
		klog.Warningf("failed to fetch kubesphere components status in cluster %s: %s", cluster.Name, err)
	} else {
		cluster.Status.Configz = configz
	}

	// TODO use rest.Interface instead
	v, err := r.tryFetchKubeSphereVersion(clusterConfig.Host, proxyTransport)
	if err != nil {
		klog.Errorf("failed to get KubeSphere version, err: %#v", err)
	} else {
		cluster.Status.KubeSphereVersion = v
	}

	readyCondition := clusterv1alpha1.ClusterCondition{
		Type:               clusterv1alpha1.ClusterReady,
		Status:             corev1.ConditionTrue,
		LastUpdateTime:     metav1.Now(),
		LastTransitionTime: metav1.Now(),
		Reason:             string(clusterv1alpha1.ClusterReady),
		Message:            "Cluster is available now",
	}
	r.updateClusterCondition(cluster, readyCondition)

	if err = r.Update(ctx, cluster); err != nil {
		return ctrl.Result{}, err
	}

	if err = r.setClusterNameInConfigMap(clusterClient, cluster.Name); err != nil {
		return ctrl.Result{}, err
	}

	if err = r.syncClusterMembers(ctx, clusterClient, cluster); err != nil {
		return ctrl.Result{}, fmt.Errorf("failed to sync cluster membership for %s: %s", cluster.Name, err)
	}
	return ctrl.Result{}, nil
}

func (r *Reconciler) setClusterNameInConfigMap(client kubernetes.Interface, name string) error {
	configData, cm, err := getKubeSphereConfig(client)
	if err != nil {
		return err
	}
	if configData.MultiClusterOptions == nil {
		configData.MultiClusterOptions = &multicluster.Options{}
	}
	if configData.MultiClusterOptions.ClusterName == name {
		return nil
	}

	configData.MultiClusterOptions.ClusterName = name
	newConfigData, err := yaml.Marshal(configData)
	if err != nil {
		return err
	}
	cm.Data[constants.KubeSphereConfigMapDataKey] = string(newConfigData)
	if _, err = client.CoreV1().ConfigMaps(constants.KubeSphereNamespace).Update(context.TODO(), cm, metav1.UpdateOptions{}); err != nil {
		return err
	}
	return nil
}

func (r *Reconciler) checkIfClusterIsHostCluster(ctx context.Context, clusterKubeSystemUID types.UID) (bool, error) {
	kubeSystem := &corev1.Namespace{}
	if err := r.Get(ctx, client.ObjectKey{Name: metav1.NamespaceSystem}, kubeSystem); err != nil {
		return false, err
	}
	return kubeSystem.UID == clusterKubeSystemUID, nil
}

// tryToFetchKubeSphereComponents will send requests to member cluster configz api using kube-apiserver proxy way
func (r *Reconciler) tryToFetchKubeSphereComponents(host string, transport http.RoundTripper) (map[string]bool, error) {
	client := http.Client{
		Transport: transport,
		Timeout:   5 * time.Second,
	}

	response, err := client.Get(fmt.Sprintf(proxyFormat, host, "kapis/config.kubesphere.io/v1alpha2/configs/configz"))
	if err != nil {
		klog.V(4).Infof("Failed to get kubesphere components, error %v", err)
		return nil, err
	}

	defer response.Body.Close()

	if response.StatusCode != http.StatusOK {
		klog.V(4).Infof("Response status code isn't 200.")
		return nil, fmt.Errorf("response code %d", response.StatusCode)
	}

	configz := make(map[string]bool)
	decoder := json.NewDecoder(response.Body)
	err = decoder.Decode(&configz)
	if err != nil {
		klog.V(4).Infof("Decode error %v", err)
		return nil, err
	}
	return configz, nil
}

func (r *Reconciler) tryFetchKubeSphereVersion(host string, transport http.RoundTripper) (string, error) {
	client := http.Client{
		Transport: transport,
		Timeout:   5 * time.Second,
	}

	response, err := client.Get(fmt.Sprintf(proxyFormat, host, "kapis/version"))
	if err != nil {
		return "", err
	}

	defer response.Body.Close()

	if response.StatusCode != http.StatusOK {
		klog.V(4).Infof("Response status code isn't 200.")
		return "", fmt.Errorf("response code %d", response.StatusCode)
	}

	info := version.Info{}
	decoder := json.NewDecoder(response.Body)
	err = decoder.Decode(&info)
	if err != nil {
		return "", err
	}

	// currently, we kubesphere v2.1 can not be joined as a member cluster and it will never be reconciled,
	// so we don't consider that situation
	// for kubesphere v3.0.0, the gitVersion is always v0.0.0, so we return v3.0.0
	if info.GitVersion == "v0.0.0" {
		return "v3.0.0", nil
	}

	if len(info.GitVersion) == 0 {
		return "unknown", nil
	}

	return info.GitVersion, nil
}

// updateClusterCondition updates condition in cluster conditions using giving condition
// adds condition if not existed
func (r *Reconciler) updateClusterCondition(cluster *clusterv1alpha1.Cluster, condition clusterv1alpha1.ClusterCondition) {
	if cluster.Status.Conditions == nil {
		cluster.Status.Conditions = make([]clusterv1alpha1.ClusterCondition, 0)
	}

	newConditions := make([]clusterv1alpha1.ClusterCondition, 0)
	for _, cond := range cluster.Status.Conditions {
		if cond.Type == condition.Type {
			continue
		}
		newConditions = append(newConditions, cond)
	}

	newConditions = append(newConditions, condition)
	cluster.Status.Conditions = newConditions
}

func parseKubeConfigExpirationDate(kubeconfig []byte) (time.Time, error) {
	config, err := k8sutil.LoadKubeConfigFromBytes(kubeconfig)
	if err != nil {
		return time.Time{}, err
	}
	if config.CertData == nil {
		return time.Time{}, fmt.Errorf("empty CertData")
	}
	block, _ := pem.Decode(config.CertData)
	if block == nil {
		return time.Time{}, fmt.Errorf("pem.Decode failed, got empty block data")
	}
	cert, err := x509.ParseCertificate(block.Bytes)
	if err != nil {
		return time.Time{}, err
	}
	return cert.NotAfter, nil
}

func (r *Reconciler) updateKubeConfigExpirationDateCondition(cluster *clusterv1alpha1.Cluster) error {
	// we don't need to check member clusters which using proxy mode, their certs are managed and will be renewed by tower.
	if cluster.Spec.Connection.Type == clusterv1alpha1.ConnectionTypeProxy {
		return nil
	}

	klog.V(5).Infof("sync KubeConfig expiration date for cluster %s", cluster.Name)
	notAfter, err := parseKubeConfigExpirationDate(cluster.Spec.Connection.KubeConfig)
	if err != nil {
		return fmt.Errorf("parseKubeConfigExpirationDate for cluster %s failed: %v", cluster.Name, err)
	}
	expiresInSevenDays := corev1.ConditionFalse
	if time.Now().AddDate(0, 0, 7).Sub(notAfter) > 0 {
		expiresInSevenDays = corev1.ConditionTrue
	}

	r.updateClusterCondition(cluster, clusterv1alpha1.ClusterCondition{
		Type:               clusterv1alpha1.ClusterKubeConfigCertExpiresInSevenDays,
		Status:             expiresInSevenDays,
		LastUpdateTime:     metav1.Now(),
		LastTransitionTime: metav1.Now(),
		Reason:             string(clusterv1alpha1.ClusterKubeConfigCertExpiresInSevenDays),
		Message:            notAfter.String(),
	})
	return nil
}

// syncClusterMembers Sync granted clusters for users periodically
func (r *Reconciler) syncClusterMembers(ctx context.Context, clusterClient kubernetes.Interface, cluster *clusterv1alpha1.Cluster) error {
	users := &iamv1alpha2.UserList{}
	if err := r.List(ctx, users); err != nil {
		return err
	}

	grantedUsers := sets.New[string]()
	clusterName := cluster.Name
	if cluster.DeletionTimestamp.IsZero() {
		list, err := clusterClient.RbacV1().ClusterRoleBindings().List(context.Background(),
			metav1.ListOptions{LabelSelector: iamv1alpha2.UserReferenceLabel})
		if err != nil {
			return fmt.Errorf("failed to list clusterrolebindings: %s", err)
		}
		for _, clusterRoleBinding := range list.Items {
			for _, sub := range clusterRoleBinding.Subjects {
				if sub.Kind == iamv1alpha2.ResourceKindUser {
					grantedUsers.Insert(sub.Name)
				}
			}
		}
	}

	for i := range users.Items {
		user := &users.Items[i]
		grantedClustersAnnotation := user.Annotations[iamv1alpha2.GrantedClustersAnnotation]
		var grantedClusters sets.Set[string]
		if len(grantedClustersAnnotation) > 0 {
			grantedClusters = sets.New(strings.Split(grantedClustersAnnotation, ",")...)
		} else {
			grantedClusters = sets.New[string]()
		}
		if grantedUsers.Has(user.Name) && !grantedClusters.Has(clusterName) {
			grantedClusters.Insert(clusterName)
		} else if !grantedUsers.Has(user.Name) && grantedClusters.Has(clusterName) {
			grantedClusters.Delete(clusterName)
		}
		grantedClustersAnnotation = strings.Join(grantedClusters.UnsortedList(), ",")
		if user.Annotations[iamv1alpha2.GrantedClustersAnnotation] != grantedClustersAnnotation {
			if user.Annotations == nil {
				user.Annotations = make(map[string]string, 0)
			}
			user.Annotations[iamv1alpha2.GrantedClustersAnnotation] = grantedClustersAnnotation
			if err := r.Update(ctx, user); err != nil {
				return err
			}
		}
	}
	return nil
}<|MERGE_RESOLUTION|>--- conflicted
+++ resolved
@@ -226,19 +226,7 @@
 		}
 	} else {
 		// The object is being deleted
-<<<<<<< HEAD
-		if sets.NewString(cluster.ObjectMeta.Finalizers...).Has(clusterv1alpha1.Finalizer) {
-=======
 		if sets.New(cluster.ObjectMeta.Finalizers...).Has(clusterv1alpha1.Finalizer) {
-			// need to unJoin federation first, before there are
-			// some cleanup work to do in member cluster which depends
-			// agent to proxy traffic
-			if err = c.unJoinFederation(nil, name); err != nil {
-				klog.Errorf("Failed to unjoin federation for cluster %s, error %v", name, err)
-				return err
-			}
-
->>>>>>> 62427cda
 			// cleanup after cluster has been deleted
 			if err := r.syncClusterMembers(ctx, nil, cluster); err != nil {
 				klog.Errorf("Failed to sync cluster members for %s: %v", req.Name, err)
@@ -248,15 +236,9 @@
 			// remove our cluster finalizer
 			finalizers := sets.New(cluster.ObjectMeta.Finalizers...)
 			finalizers.Delete(clusterv1alpha1.Finalizer)
-<<<<<<< HEAD
-			cluster.ObjectMeta.Finalizers = finalizers.List()
+			cluster.ObjectMeta.Finalizers = finalizers.UnsortedList()
 			if err := r.Update(ctx, cluster); err != nil {
 				return ctrl.Result{}, err
-=======
-			cluster.ObjectMeta.Finalizers = finalizers.UnsortedList()
-			if _, err = c.ksClient.ClusterV1alpha1().Clusters().Update(context.TODO(), cluster, metav1.UpdateOptions{}); err != nil {
-				return err
->>>>>>> 62427cda
 			}
 		}
 		return ctrl.Result{}, nil
