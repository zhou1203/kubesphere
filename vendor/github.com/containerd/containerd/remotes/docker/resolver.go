--- conflicted
+++ resolved
@@ -466,12 +466,6 @@
 	for key, value := range host.Header {
 		header[key] = append(header[key], value...)
 	}
-<<<<<<< HEAD
-	for key, value := range host.Header {
-		header[key] = append(header[key], value...)
-	}
-=======
->>>>>>> 06978f12
 	parts := append([]string{"/", host.Path, r.repository}, ps...)
 	p := path.Join(parts...)
 	// Join strips trailing slash, re-add ending "/" if included
