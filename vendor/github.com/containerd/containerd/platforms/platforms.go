/*
   Copyright The containerd Authors.

   Licensed under the Apache License, Version 2.0 (the "License");
   you may not use this file except in compliance with the License.
   You may obtain a copy of the License at

       http://www.apache.org/licenses/LICENSE-2.0

   Unless required by applicable law or agreed to in writing, software
   distributed under the License is distributed on an "AS IS" BASIS,
   WITHOUT WARRANTIES OR CONDITIONS OF ANY KIND, either express or implied.
   See the License for the specific language governing permissions and
   limitations under the License.
*/

// Package platforms provides a toolkit for normalizing, matching and
// specifying container platforms.
//
// Centered around OCI platform specifications, we define a string-based
// specifier syntax that can be used for user input. With a specifier, users
// only need to specify the parts of the platform that are relevant to their
// context, providing an operating system or architecture or both.
//
// How do I use this package?
//
// The vast majority of use cases should simply use the match function with
// user input. The first step is to parse a specifier into a matcher:
//
//	m, err := Parse("linux")
//	if err != nil { ... }
//
// Once you have a matcher, use it to match against the platform declared by a
// component, typically from an image or runtime. Since extracting an images
// platform is a little more involved, we'll use an example against the
// platform default:
//
//	if ok := m.Match(Default()); !ok { /* doesn't match */ }
//
// This can be composed in loops for resolving runtimes or used as a filter for
// fetch and select images.
//
// More details of the specifier syntax and platform spec follow.
//
// # Declaring Platform Support
//
// Components that have strict platform requirements should use the OCI
// platform specification to declare their support. Typically, this will be
// images and runtimes that should make these declaring which platform they
// support specifically. This looks roughly as follows:
//
//	  type Platform struct {
//		   Architecture string
//		   OS           string
//		   Variant      string
//	  }
//
// Most images and runtimes should at least set Architecture and OS, according
// to their GOARCH and GOOS values, respectively (follow the OCI image
// specification when in doubt). ARM should set variant under certain
// discussions, which are outlined below.
//
// # Platform Specifiers
//
// While the OCI platform specifications provide a tool for components to
// specify structured information, user input typically doesn't need the full
// context and much can be inferred. To solve this problem, we introduced
// "specifiers". A specifier has the format
// `<os>|<arch>|<os>/<arch>[/<variant>]`.  The user can provide either the
// operating system or the architecture or both.
//
// An example of a common specifier is `linux/amd64`. If the host has a default
// of runtime that matches this, the user can simply provide the component that
// matters. For example, if a image provides amd64 and arm64 support, the
// operating system, `linux` can be inferred, so they only have to provide
// `arm64` or `amd64`. Similar behavior is implemented for operating systems,
// where the architecture may be known but a runtime may support images from
// different operating systems.
//
// # Normalization
//
// Because not all users are familiar with the way the Go runtime represents
// platforms, several normalizations have been provided to make this package
// easier to user.
//
// The following are performed for architectures:
//
//	Value    Normalized
//	aarch64  arm64
//	armhf    arm
//	armel    arm/v6
//	i386     386
//	x86_64   amd64
//	x86-64   amd64
//
// We also normalize the operating system `macos` to `darwin`.
//
// # ARM Support
//
// To qualify ARM architecture, the Variant field is used to qualify the arm
// version. The most common arm version, v7, is represented without the variant
// unless it is explicitly provided. This is treated as equivalent to armhf. A
// previous architecture, armel, will be normalized to arm/v6.
//
// While these normalizations are provided, their support on arm platforms has
// not yet been fully implemented and tested.
package platforms

import (
	"regexp"
	"runtime"
	"strconv"
	"strings"

	"github.com/containerd/containerd/errdefs"
	specs "github.com/opencontainers/image-spec/specs-go/v1"
	"github.com/pkg/errors"
)

var (
	specifierRe = regexp.MustCompile(`^[A-Za-z0-9_-]+$`)
)

// Matcher matches platforms specifications, provided by an image or runtime.
type Matcher interface {
	Match(platform specs.Platform) bool
}

// NewMatcher returns a simple matcher based on the provided platform
// specification. The returned matcher only looks for equality based on os,
// architecture and variant.
//
// One may implement their own matcher if this doesn't provide the required
// functionality.
//
// Applications should opt to use `Match` over directly parsing specifiers.
func NewMatcher(platform specs.Platform) Matcher {
	return &matcher{
		Platform: Normalize(platform),
	}
}

type matcher struct {
	specs.Platform
}

func (m *matcher) Match(platform specs.Platform) bool {
	normalized := Normalize(platform)
	return m.OS == normalized.OS &&
		m.Architecture == normalized.Architecture &&
		m.Variant == normalized.Variant
}

func (m *matcher) String() string {
	return Format(m.Platform)
}

// Parse parses the platform specifier syntax into a platform declaration.
//
// Platform specifiers are in the format `<os>|<arch>|<os>/<arch>[/<variant>]`.
// The minimum required information for a platform specifier is the operating
// system or architecture. If there is only a single string (no slashes), the
// value will be matched against the known set of operating systems, then fall
// back to the known set of architectures. The missing component will be
// inferred based on the local environment.
func Parse(specifier string) (specs.Platform, error) {
	if strings.Contains(specifier, "*") {
		// TODO(stevvooe): need to work out exact wildcard handling
		return specs.Platform{}, errors.Wrapf(errdefs.ErrInvalidArgument, "%q: wildcards not yet supported", specifier)
	}

	parts := strings.Split(specifier, "/")

	for _, part := range parts {
		if !specifierRe.MatchString(part) {
			return specs.Platform{}, errors.Wrapf(errdefs.ErrInvalidArgument, "%q is an invalid component of %q: platform specifier component must match %q", part, specifier, specifierRe.String())
		}
	}

	var p specs.Platform
	switch len(parts) {
	case 1:
		// in this case, we will test that the value might be an OS, then look
		// it up. If it is not known, we'll treat it as an architecture. Since
		// we have very little information about the platform here, we are
		// going to be a little more strict if we don't know about the argument
		// value.
		p.OS = normalizeOS(parts[0])
		if isKnownOS(p.OS) {
			// picks a default architecture
			p.Architecture = runtime.GOARCH
<<<<<<< HEAD
			if p.Architecture == "arm" && cpuVariant != "v7" {
				p.Variant = cpuVariant
=======
			if p.Architecture == "arm" && cpuVariant() != "v7" {
				p.Variant = cpuVariant()
>>>>>>> 06978f12
			}

			return p, nil
		}

		p.Architecture, p.Variant = normalizeArch(parts[0], "")
		if p.Architecture == "arm" && p.Variant == "v7" {
			p.Variant = ""
		}
		if isKnownArch(p.Architecture) {
			p.OS = runtime.GOOS
			return p, nil
		}

		return specs.Platform{}, errors.Wrapf(errdefs.ErrInvalidArgument, "%q: unknown operating system or architecture", specifier)
	case 2:
		// In this case, we treat as a regular os/arch pair. We don't care
		// about whether or not we know of the platform.
		p.OS = normalizeOS(parts[0])
		p.Architecture, p.Variant = normalizeArch(parts[1], "")
		if p.Architecture == "arm" && p.Variant == "v7" {
			p.Variant = ""
		}

		return p, nil
	case 3:
		// we have a fully specified variant, this is rare
		p.OS = normalizeOS(parts[0])
		p.Architecture, p.Variant = normalizeArch(parts[1], parts[2])
		if p.Architecture == "arm64" && p.Variant == "" {
			p.Variant = "v8"
		}

		return p, nil
	}

	return specs.Platform{}, errors.Wrapf(errdefs.ErrInvalidArgument, "%q: cannot parse platform specifier", specifier)
}

// MustParse is like Parses but panics if the specifier cannot be parsed.
// Simplifies initialization of global variables.
func MustParse(specifier string) specs.Platform {
	p, err := Parse(specifier)
	if err != nil {
		panic("platform: Parse(" + strconv.Quote(specifier) + "): " + err.Error())
	}
	return p
}

// Format returns a string specifier from the provided platform specification.
func Format(platform specs.Platform) string {
	if platform.OS == "" {
		return "unknown"
	}

	return joinNotEmpty(platform.OS, platform.Architecture, platform.Variant)
}

func joinNotEmpty(s ...string) string {
	var ss []string
	for _, s := range s {
		if s == "" {
			continue
		}

		ss = append(ss, s)
	}

	return strings.Join(ss, "/")
}

// Normalize validates and translate the platform to the canonical value.
//
// For example, if "Aarch64" is encountered, we change it to "arm64" or if
// "x86_64" is encountered, it becomes "amd64".
func Normalize(platform specs.Platform) specs.Platform {
	platform.OS = normalizeOS(platform.OS)
	platform.Architecture, platform.Variant = normalizeArch(platform.Architecture, platform.Variant)

	// these fields are deprecated, remove them
	platform.OSFeatures = nil
	platform.OSVersion = ""

	return platform
}<|MERGE_RESOLUTION|>--- conflicted
+++ resolved
@@ -189,13 +189,8 @@
 		if isKnownOS(p.OS) {
 			// picks a default architecture
 			p.Architecture = runtime.GOARCH
-<<<<<<< HEAD
-			if p.Architecture == "arm" && cpuVariant != "v7" {
-				p.Variant = cpuVariant
-=======
 			if p.Architecture == "arm" && cpuVariant() != "v7" {
 				p.Variant = cpuVariant()
->>>>>>> 06978f12
 			}
 
 			return p, nil
